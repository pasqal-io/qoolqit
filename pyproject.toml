[build-system]
requires = ["hatchling"]
build-backend = "hatchling.build"

[project]
name = "qoolqit"
description = "A Python library for developing algorithms in the Rydberg Analog Model."
readme = "README.md"
<<<<<<< HEAD
version = "0.0.7"
=======
version = "0.0.6"
>>>>>>> 57302e2b
requires-python = ">=3.10,<3.13"
license = { text = "MIT-derived" }
keywords = ["quantum"]
authors = [
  { name = "João Moutiho", email = "joao.moutinho@pasqal.com" },
  { name = "Roland Guichard", email = "roland.guichard@pasqal.com" },
  { name = "David Teller",    email = "david.teller@pasqal.com" },
]
classifiers = [
  "Development Status :: 3 - Alpha",
  "Programming Language :: Python",
  "Programming Language :: Python :: 3.10",
  "Programming Language :: Python :: 3.11",
  "Programming Language :: Python :: 3.12",
  "Programming Language :: Python :: Implementation :: CPython",
  "Programming Language :: Python :: Implementation :: PyPy",
]


dependencies = [
  "pulser",
  "matplotlib",
  "networkx",
]

[tool.hatch.metadata]
allow-direct-references = true
allow-ambiguous-features = true

[project.optional-dependencies]
extras = [
  "jupyter",
]

solvers = [
  "pasqal-cloud",
  "requests-mock",
  "emu_mps",
  "emu_sv",
]

[project.urls]
Documentation = "https://github.com/pasqal-io/qoolqit" # FIXME
Issues = "https://github.com/pasqal-io/qoolqit/issues"
Source = "https://github.com/pasqal-io/qoolqit"

[tool.hatch.envs.default]
features = ["extras","solvers"]
dependencies = [
  "pytest",
  "pytest-cov",
  "pytest-xdist",
  "pytest-asyncio",
  "pytest-repeat",
  "pytest-markdown-docs",
  "nbconvert",
  "ipykernel",
  "pre-commit",
  "black",
  "isort",
  "ruff",
  "pydocstringformatter",
]

[tool.hatch.envs.default.scripts]
test = "pytest -n auto --cov-report=term-missing --cov-config=pyproject.toml --cov=qoolqit --cov=tests --markdown-docs {args}"
test_readme = "pytest --markdown-docs README.md"

[tool.pytest.ini_options]
testpaths = ["tests"]
addopts = """-vvv --cov-report=term-missing --cov-config=pyproject.toml --cov=qoolqit --cov=tests --markdown-docs"""
xfail_strict = true
filterwarnings = [
  "ignore:Call to deprecated create function FieldDescriptor",
  "ignore:Call to deprecated create function Descriptor",
  "ignore:Call to deprecated create function EnumDescriptor",
  "ignore:Call to deprecated create function EnumValueDescriptor",
  "ignore:Call to deprecated create function FileDescriptor",
  "ignore:Call to deprecated create function OneofDescriptor",
  "ignore:distutils Version classes are deprecated.",
]
asyncio_mode="auto"
asyncio_default_fixture_loop_scope="function"

[tool.hatch.envs.docs]
features = ["solvers"]
dependencies = [
  "mkdocs",
  "mkdocs-material",
  "mkdocstrings",
  "mkdocstrings-python",
  "mkdocs-section-index",
  "mkdocs-exclude",
  "mkapi",
  "markdown-exec",
  "mike",
]

[tool.hatch.envs.docs.scripts]
build = "mkdocs build --clean --strict {args}"
serve = "mkdocs serve --dev-addr localhost:8000"
test = "mkdocs build --clean --strict"

[[tool.hatch.envs.test.matrix]]
python = ["310", "311", "312"]

[tool.hatch.build.targets.sdist]
exclude = [
    "/.gitignore",
    "/.pre-commit-config.yml",
    "/tests",
    "/docs",
    "/examples",
]

[tool.hatch.build.targets.wheel]
packages = ["qoolqit"]

[tool.coverage.run]
branch = true
parallel = true
# uncomment to omit any file from the
# coverage. Regexps can be used
# to select all files from a folder
#omit = [
#  "template_python/to_omit.py",
#]

[tool.coverage.report]
exclude_lines = ["no cov", "if __name__ == .__main__.:", "if TYPE_CHECKING:"]
exclude_also = [
  "def __str__",
  "def __repr__",
  "def __repr_content__",
  "def __repr_header__",
  "def draw",
  "@abstractmethod",
  "@overload",
]

[tool.ruff]
line-length = 100

[tool.ruff.lint]
select = ["E", "F", "I", "Q"]
extend-ignore = ["F841"]
isort.required-imports = ["from __future__ import annotations"]
mccabe.max-complexity = 15
flake8-quotes.docstring-quotes = "double"

[tool.ruff.lint.per-file-ignores]
"__init__.py" = ["F401", "F403"]

[tool.black]
line-length = 100
include = '\.pyi?$'
exclude = '''
/(
    \.git
  | \.hg
  | \.mypy_cache
  | \.tox
  | \.venv
  | _build
  | buck-out
  | build
  | dist
)/
'''

[tool.mypy]
python_version = "3.11"
warn_return_any = true
warn_unused_configs = true
disallow_untyped_defs = true
no_implicit_optional = false
ignore_missing_imports = true<|MERGE_RESOLUTION|>--- conflicted
+++ resolved
@@ -6,11 +6,7 @@
 name = "qoolqit"
 description = "A Python library for developing algorithms in the Rydberg Analog Model."
 readme = "README.md"
-<<<<<<< HEAD
 version = "0.0.7"
-=======
-version = "0.0.6"
->>>>>>> 57302e2b
 requires-python = ">=3.10,<3.13"
 license = { text = "MIT-derived" }
 keywords = ["quantum"]
